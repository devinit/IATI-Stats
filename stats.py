--- conflicted
+++ resolved
@@ -131,19 +131,13 @@
             if country is not None:
                 return {country.get('code'):self.spend()}
             elif region is not None:
-<<<<<<< HEAD
                 return {region.get('code'):self.spend()}
-=======
-                return {region.get('code'):self.__spend()}
     
     @returns_intdict
     def spend_per_organisation_type(self):
         organisationType = self.activity.find('reporting-org')
         if organisationType is not None:
-            return {organisationType.get('type'):self.__spend()}
-       
-    
->>>>>>> 434de7f1
+            return {organisationType.get('type'):self.spend()}
 
 class PublisherStats(object):
     strict = False # (Setting this to true will ignore values that don't follow the schema)
