"""
This is the default stats module used by calculate_stats.py
You can choose a different set of tests by running calculate_stats.py with the ``--stats-module`` flag.

"""
from __future__ import print_function
from lxml import etree
import datetime
from collections import defaultdict, OrderedDict
from decimal import Decimal
import decimal
import os
import re
import json
import subprocess
import copy
import csv

from stats.common.decorators import *
from stats.common import *

import iatirulesets
from helpers.currency_conversion import get_USD_value
from dateutil.relativedelta import relativedelta


def add_years(d, years):
    """Return a date that's `years` years before/after the date (or datetime)
    object `d`. Return the same calendar date (month and day) in the
    destination year, if it exists, otherwise use the following day
    (thus changing February 29 to March 1).

    Keyword arguments:
    d -- a date (or datetime) object
    years -- number of years to increment the date. Accepts negative numbers

    """
    try:
        return d.replace(year = d.year + years)
    except ValueError:
        return d + (date(d.year + years, 1, 1) - date(d.year, 1, 1))


def all_and_not_empty(bool_iterable):
    """ For a given list, check that all elements return true and that the list is not empty """

    # Ensure that the given list is indeed a simple list
    bool_list = list(bool_iterable)

    # Perform logic. Check that all elements return true and that the list is not empty
    if (all(bool_list)) and (len(bool_list) > 0):
        return True
    else:
        return False

def is_number(v):
    """ Tests if a variable is a number.
        Input: s - a variable
        Return: True if v is a number
                False if v is not a number
        NOTE: Any changes to this function should be replicated in:
              https://github.com/IATI/IATI-Dashboard/blob/master/coverage.py#L7
    """
    try:
        float(v)
        return True
    except ValueError:
        return False

def convert_to_float(x):
    """ Converts a variable to a float value, or 0 if it cannot be converted to a float.
        Input: x - a variable
        Return: x as a float, or zero if x is not a number
        NOTE: Any changes to this function should be replicated in:
              https://github.com/IATI/IATI-Dashboard/blob/master/coverage.py#L19
    """
    if is_number(x):
        return float(x)
    else:
        return 0


# Import codelists
## In order to test whether or not correct codelist values are being used in the data
## we need to pull in data about how codelists map to elements
def get_codelist_mapping(major_version):
    codelist_mapping_xml = etree.parse('helpers/mapping-{}.xml'.format(major_version))
    codelist_mappings = [ x.text for x in codelist_mapping_xml.xpath('mapping/path') ]
    codelist_mappings = [ re.sub('^\/\/iati-activity', './',path) for path in codelist_mappings]
    codelist_mappings = [ re.sub('^\/\/', './/', path) for path in codelist_mappings ]
    return codelist_mappings

codelist_mappings = { major_version: get_codelist_mapping(major_version) for major_version in ['1', '2'] }

CODELISTS = {'1':{}, '2':{}}
for major_version in ['1', '2']:
<<<<<<< HEAD
    for codelist_name in ['Version', 'ActivityStatus', 'Currency', 'Sector', 'SectorCategory', 'DocumentCategory', 'AidType']:
        CODELISTS[major_version][codelist_name] = set(c['code'] for c in json.load(open('helpers/codelists/{}/{}.json'.format(major_version, codelist_name)))['data']) 
=======
    for codelist_name in ['Version', 'ActivityStatus', 'Currency', 'Sector', 'SectorCategory', 'DocumentCategory']:
        CODELISTS[major_version][codelist_name] = set(c['code'] for c in json.load(open('helpers/codelists/{}/{}.json'.format(major_version, codelist_name)))['data'])
>>>>>>> cb214ab7


# Import country language mappings, and save as a dictionary
# Contains a dictionary of ISO 3166-1 country codes (as key) with a list of ISO 639-1 language codes (as value)
reader = csv.reader(open('helpers/transparency_indicator/country_lang_map.csv'), delimiter=',')
country_lang_map = {}
for row in reader:
    if row[0] not in country_lang_map.keys():
        country_lang_map[row[0]] = [row[2]]
    else:
        country_lang_map[row[0]].append(row[2])


# Import reference spending data, and save as a dictionary
reference_spend_data = {}
with open('helpers/transparency_indicator/reference_spend_data.csv', 'r') as csv_file:
    reader = csv.reader(csv_file, delimiter=',')
    for line in reader:
        pub_registry_id = line[1]

        # Update the publisher registry ID, if this publisher has since updated their registry ID
        if pub_registry_id in get_registry_id_matches().keys():
            pub_registry_id = get_registry_id_matches()[pub_registry_id]
<<<<<<< HEAD
        
        reference_spend_data[pub_registry_id] = { 'publisher_name': line[0], 
                                                  '2014_ref_spend': line[2],
                                                  '2015_ref_spend': line[6],
=======

        reference_spend_data[pub_registry_id] = { 'publisher_name': line[0],
                                                  '2014_ref_spend': line[4],
                                                  '2015_ref_spend': line[7],
>>>>>>> cb214ab7
                                                  '2015_official_forecast': line[10],
                                                  'currency': line[11],
                                                  'spend_data_error_reported': True if line[12] == 'Y' else False,
                                                  'DAC': True if 'DAC' in line[3] else False }


def element_to_count_dict(element, path, count_dict, count_multiple=False):
    """
    Converts an element and it's children to a dictionary containing the
    count for each xpath.

    """
    if count_multiple:
        count_dict[path] += 1
    else:
        count_dict[path] = 1
    for child in element:
        if type(child.tag) == str:
            element_to_count_dict(child, path+'/'+child.tag, count_dict, count_multiple)
    for attribute in element.attrib:
        if count_multiple:
            count_dict[path+'/@'+attribute] += 1
        else:
            count_dict[path+'/@'+attribute] = 1
    return count_dict


def valid_date(date_element):
    if date_element is None:
        return False
    schema_root = etree.XML('''
        <xsd:schema xmlns:xsd="http://www.w3.org/2001/XMLSchema">
            <xsd:element name="activity-date" type="dateType"/>
            <xsd:element name="transaction-date" type="dateType"/>
            <xsd:element name="period-start" type="dateType"/>
            <xsd:element name="period-end" type="dateType"/>
            <xsd:complexType name="dateType" mixed="true">
                <xsd:sequence>
                    <xsd:any minOccurs="0" maxOccurs="unbounded" processContents="lax" />
                </xsd:sequence>
                <xsd:attribute name="iso-date" type="xsd:date" use="required"/>
                <xsd:anyAttribute processContents="lax"/>
            </xsd:complexType>
            <xsd:element name="value">
                <xsd:complexType mixed="true">
                    <xsd:sequence>
                        <xsd:any minOccurs="0" maxOccurs="unbounded" processContents="lax" />
                    </xsd:sequence>
                    <xsd:attribute name="value-date" type="xsd:date" use="required"/>
                    <xsd:anyAttribute processContents="lax"/>
                </xsd:complexType>
            </xsd:element>
        </xsd:schema>
    ''')
    schema = etree.XMLSchema(schema_root)
    return schema.validate(date_element)


def valid_url(element):
    if element is None:
        return False

    if element.tag == 'document-link':
        url = element.attrib.get('url')
    elif element.tag == 'activity-website':
        url = element.text
    else:
        return False

    if url is None or url == '' or '://' not in url:
        # Return false if it's empty or not an absolute url
        return False

    schema_root = etree.XML('''
        <xsd:schema xmlns:xsd="http://www.w3.org/2001/XMLSchema">
            <xsd:element name="document-link">
                <xsd:complexType mixed="true">
                    <xsd:sequence>
                        <xsd:any minOccurs="0" maxOccurs="unbounded" processContents="lax" />
                    </xsd:sequence>
                    <xsd:attribute name="url" type="xsd:anyURI" use="required"/>
                    <xsd:anyAttribute processContents="lax"/>
                </xsd:complexType>
            </xsd:element>
            <xsd:element name="activity-website">
                <xsd:complexType>
                    <xsd:simpleContent>
                        <xsd:extension base="xsd:anyURI">
                            <xsd:anyAttribute processContents="lax"/>
                        </xsd:extension>
                    </xsd:simpleContent>
                </xsd:complexType>
            </xsd:element>
        </xsd:schema>
    ''')
    schema = etree.XMLSchema(schema_root)
    return schema.validate(element)


def valid_value(value_element):
    if value_element is None:
        return False
    schema_root = etree.XML('''
        <xsd:schema xmlns:xsd="http://www.w3.org/2001/XMLSchema">
            <xsd:element name="value">
                <xsd:complexType>
                    <xsd:simpleContent>
                        <xsd:extension base="xsd:decimal">
                            <xsd:anyAttribute processContents="lax"/>
                        </xsd:extension>
                    </xsd:simpleContent>
                </xsd:complexType>
            </xsd:element>
        </xsd:schema>
    ''')
    schema = etree.XMLSchema(schema_root)
    return schema.validate(value_element)


def valid_coords(x):
    coords = x.split(' ')
    if len(coords) != 2:
        return False
    try:
        x = decimal.Decimal(coords[0])
        y = decimal.Decimal(coords[1])
        if x == 0 and y ==0:
            return False
        else:
            return True
    except decimal.InvalidOperation:
        return False


def get_currency(iati_activity_object, budget_pd_transaction):
    """ Returns the currency used for a budget, planned disbursement or transaction value. This is based
        on either the currency specified in value/@currency, or the default currency specified in
        iati-activity/@default-currency).
    """

    # Get the default currency (specified in iati-activity/@default-currency)
    currency = iati_activity_object.element.attrib.get('default-currency')

    # If there is a currency within the value element, overwrite the default currency
    if budget_pd_transaction.xpath('value/@currency'):
        currency = budget_pd_transaction.xpath('value/@currency')[0]

    # Return the currency
    return currency


def has_xml_lang(obj):
    """Test if an obj has an XML lang attribute declared.
       Input: an etree XML object, for example a narrative element
       Return: True if @xml:lang is present, or False if not
    """
    return len(obj.xpath("@xml:lang", namespaces={"xml": "http://www.w3.org/XML/1998/namespace"})) > 0


def get_language(major_version, iati_activity_obj, title_or_description_obj):
    """ Returns the language (or languages if publishing to version 2.x) used for a single title or
        description element. This is based on either the language specified in @xml:lang
        (version 1.x) or narrative/@xml:lang (version 2.x), or the default language, as specified
        in iati-activity/@xml:lang).
        Input: iati_activity_object - An IATI Activity element. Will be self in most cases.
        Returns: List of language/s used in the given title_or_description_elem.
                 Empty list if no languages specified.
    """

    langs = []

    # Get default language for this activity
    if has_xml_lang(iati_activity_obj):
        default_lang = iati_activity_obj.xpath("@xml:lang", namespaces={"xml": "http://www.w3.org/XML/1998/namespace"})[0]


    if major_version == '2':
        for narrative_obj in title_or_description_obj.findall('narrative'):
            if has_xml_lang(narrative_obj):
                langs.append(narrative_obj.xpath("@xml:lang", namespaces={"xml": "http://www.w3.org/XML/1998/namespace"})[0])
            elif has_xml_lang(iati_activity_obj):
                langs.append(default_lang)

    else:
        if has_xml_lang(title_or_description_obj):
            langs.append(title_or_description_obj.xpath("@xml:lang", namespaces={"xml": "http://www.w3.org/XML/1998/namespace"})[0])
        elif has_xml_lang(iati_activity_obj):
            langs.append(default_lang)

    # Remove any duplicates and return
    return list(set(langs))



#Deals with elements that are in both organisation and activity files
class CommonSharedElements(object):
    blank = False

    @no_aggregation
    def iati_identifier(self):
        try:
            return self.element.find('iati-identifier').text
        except AttributeError:
            return None

    @returns_numberdict
    def reporting_orgs(self):
        return {self.element.find('reporting-org').attrib.get('ref'):1}

    @returns_numberdict
    def participating_orgs(self):
        return dict([ (x.attrib.get('ref'), 1) for x in self.element.findall('participating-org')])

    @returns_numberdictdict
    def participating_orgs_text(self):
        return dict([ (x.attrib.get('ref'), {x.text:1}) for x in self.element.findall('participating-org')])

    @returns_numberdictdict
    def participating_orgs_by_role(self):
        return dict([ (x.attrib.get('role'), {x.attrib.get('ref'):1}) for x in self.element.findall('participating-org')])

    @returns_numberdict
    def element_versions(self):
        return { self.element.attrib.get('version'): 1 }

    @returns_numberdict
    @memoize
    def _major_version(self):
        parent = self.element.getparent()
        if parent is None:
            print('No parent of iati-activity, is this a test? Assuming version 1.xx')
            return '1'
        version = self.element.getparent().attrib.get('version')
        if version and version.startswith('2.'):
            return '2'
        else:
            return '1'

    @returns_numberdict
    def ruleset_passes(self):
        out = {}
        for ruleset_name in ['standard']:
            ruleset = json.load(open('helpers/rulesets/{0}.json'.format(ruleset_name)), object_pairs_hook=OrderedDict)
            out[ruleset_name] = int(iatirulesets.test_ruleset_subelement(ruleset, self.element))
        return out


class ActivityStats(CommonSharedElements):
    """ Stats calculated on a single iati-activity. """
    element = None
    blank = False
    strict = False # (Setting this to true will ignore values that don't follow the schema)
    context = ''
    comprehensiveness_current_activity_status = None
    now = datetime.datetime.now() # TODO Add option to set this to date of git commit

    @returns_numberdict
    def iati_identifiers(self):
        return {self.element.find('iati-identifier').text:1}

    @returns_number
    def activities(self):
        return 1

    @returns_numberdict
    def hierarchies(self):
        return {self.element.attrib.get('hierarchy'):1}

    def by_hierarchy(self):
        out = {}
        for stat in ['activities', 'elements', 'elements_total',
                     'forwardlooking_currency_year', 'forwardlooking_activities_current', 'forwardlooking_activities_with_budgets',
                     'comprehensiveness', 'comprehensiveness_with_validation', 'comprehensiveness_denominators', 'comprehensiveness_denominator_default'
                     ]:
            out[stat] = copy.deepcopy(getattr(self, stat)())
        if self.blank:
            return defaultdict(lambda: out)
        else:
            hierarchy = self.element.attrib.get('hierarchy')
            return { ('1' if hierarchy is None else hierarchy): out }

    @returns_numberdict
    def currencies(self):
        currencies = [ x.find('value').get('currency') for x in self.element.findall('transaction') if x.find('value') is not None ]
        currencies = [ c if c else self.element.get('default-currency') for c in currencies ]
        return dict( (c,1) for c in currencies )

    def _planned_start_code(self):
        if self._major_version() == '1':
            return 'start-planned'
        else:
            return '1'

    def _actual_start_code(self):
        if self._major_version() == '1':
            return 'start-actual'
        else:
            return '2'

    def _planned_end_code(self):
        if self._major_version() == '1':
            return 'end-planned'
        else:
            return '3'

    def _actual_end_code(self):
        if self._major_version() == '1':
            return 'end-actual'
        else:
            return '4'

    def _incoming_funds_code(self):
        if self._major_version() == '1':
            return 'IF'
        else:
            return '1'

    def _commitment_code(self):
        if self._major_version() == '1':
            return 'C'
        else:
            return '2'

    def _disbursement_code(self):
        if self._major_version() == '1':
            return 'D'
        else:
            return '3'

    def _expenditure_code(self):
        if self._major_version() == '1':
            return 'E'
        else:
            return '4'

    def _dac_5_code(self):
        if self._major_version() == '1':
            return 'DAC'
        else:
            return '1'

    def _dac_3_code(self):
        if self._major_version() == '1':
            return 'DAC-3'
        else:
            return '2'

    def _funding_code(self):
        if self._major_version() == '1':
            return 'Funding'
        else:
            return '1'

    def _OrganisationRole_Extending_code(self):
        if self._major_version() == '1':
            return 'Extending'
        else:
            return '3'

    def _OrganisationRole_Implementing_code(self):
        if self._major_version() == '1':
            return 'Implementing'
        else:
            return '4'

    def __get_start_year(self):
        activity_date = self.element.find("activity-date[@type='{}']".format(self._actual_start_code()))
        if activity_date is None:
            activity_date = self.element.find("activity-date[@type='{}']".format(self._planned_start_code()))
        if activity_date is not None and activity_date.get('iso-date'):
            try:
                date = datetime.datetime.strptime(activity_date.get('iso-date').strip('Z'), "%Y-%m-%d")
                return int(date.year)
            except ValueError, e:
                debug(self, e)
            except AttributeError, e:
                debug(self, e)

    @returns_numberdict
    def activities_per_year(self):
        return {self.__get_start_year():1}

    @returns_numberdict
    @memoize
    def elements(self):
        return element_to_count_dict(self.element, 'iati-activity', {})

    @returns_numberdict
    @memoize
    def elements_total(self):
        return element_to_count_dict(self.element, 'iati-activity', defaultdict(int), True)

    @returns_numberdictdict
    def codelist_values(self):
        out = defaultdict(lambda: defaultdict(int))
        for path in codelist_mappings[self._major_version()]:
            for value in self.element.xpath(path):
                out[path][value] += 1
        return out

    @returns_numberdictdict
    def codelist_values_by_major_version(self):
        out = defaultdict(lambda: defaultdict(int))
        for path in codelist_mappings[self._major_version()]:
            for value in self.element.xpath(path):
                out[path][value] += 1
        return { self._major_version(): out  }

    @returns_numberdictdict
    def boolean_values(self):
        out = defaultdict(lambda: defaultdict(int))
        for path in [
                'result/indicator/@ascending',
                'result/@aggregation-status',
                'conditions/@attached',
                'crs-add/aidtype-flag/@significance',
                'fss/@priority',
                '@humanitarian'
                ]:
            for value in self.element.xpath(path):
                out[path][value] += 1
        return out

    @returns_numberdict
    def provider_org(self):
        out = defaultdict(int)
        for transaction in self.element.findall('transaction'):
            provider_org = transaction.find('provider-org')
            if provider_org is not None:
                out[provider_org.attrib.get('ref')] += 1
        return out

    @returns_numberdict
    def receiver_org(self):
        out = defaultdict(int)
        for transaction in self.element.findall('transaction'):
            receiver_org = transaction.find('receiver-org')
            if receiver_org is not None:
                out[receiver_org.attrib.get('ref')] += 1
        return out

    @returns_numberdict
    def transactions_incoming_funds(self):
        """
        Counts the number of activities which contain at least one transaction with incoming funds.
        Also counts the number of transactions where the type is incoming funds
        """
        # Set default output
        out = defaultdict(int)

        # Loop over each tranaction
        for transaction in self.element.findall('transaction'):
            # If the transaction-type element has a code of 'IF' (v1) or 1 (v2), increment the output counter
            if transaction.xpath('transaction-type/@code="{}"'.format(self._incoming_funds_code())):
                out['transactions_with_incoming_funds'] += 1

        # If there is at least one transaction within this activity with an incoming funds transaction, then increment the number of activities with incoming funds
        if out['transactions_with_incoming_funds'] > 0:
            out['activities_with_incoming_funds'] += 1

        return out

    @returns_numberdict
    def transaction_timing(self):
        today = self.now.date()
        def months_ago(n):
            self.now.date() - datetime.timedelta(days=n*30)
        out = { 30:0, 60:0, 90:0, 180:0, 360:0 }
        for transaction in self.element.findall('transaction'):
            date = transaction_date(transaction)
            if date:
                days = (today - date).days
                if days < -1:
                    continue
                for k in sorted(out.keys()):
                    if days < k:
                        out[k] += 1
        return out

    @returns_numberdict
    def transaction_months(self):
        out = defaultdict(int)
        for transaction in self.element.findall('transaction'):
            date = transaction_date(transaction)
            if date:
                out[date.month] += 1
        return out

    @returns_numberdict
    def transaction_months_with_year(self):
        out = defaultdict(int)
        for transaction in self.element.findall('transaction'):
            date = transaction_date(transaction)
            if date:
                out['{}-{}'.format(date.year, str(date.month).zfill(2))] += 1
        return out

    @returns_numberdict
    def budget_lengths(self):
        out = defaultdict(int)
        for budget in self.element.findall('budget'):
            period_start = iso_date(budget.find('period-start'))
            period_end = iso_date(budget.find('period-end'))
            if period_start and period_end:
                out[(period_end - period_start).days] += 1
        return out

    def _transaction_year(self, transaction):
        date = transaction_date(transaction)
        return date.year if date else None

    def _spend_currency_year(self, transactions):
        out = defaultdict(lambda: defaultdict(Decimal))
        for transaction in transactions:
            value = transaction.find('value')
            if (transaction.find('transaction-type') is not None and
                    transaction.find('transaction-type').attrib.get('code') in [self._disbursement_code(), self._expenditure_code()]):

                # Set transaction_value if a value exists for this transaction. Else set to 0
                transaction_value = 0 if value is None else Decimal(value.text)

                out[self._transaction_year(transaction)][get_currency(self, transaction)] += transaction_value
        return out

    @returns_numberdictdict
    def spend_currency_year(self):
        return self._spend_currency_year(self.element.findall('transaction'))

    def _is_secondary_reported(self):
        """Tests if this activity has been secondary reported. Test based on if the 
           secondary-reporter flag is set.
        Input -- None
        Output:
          True -- Secondary-reporter flag set
          False -- Secondary-reporter flag not set, or evaulates to False
        """
        return bool(filter(lambda x: int(x) if str(x).isdigit() else 0, 
                     self.element.xpath('reporting-org/@secondary-reporter')))

    @returns_dict
    def activities_secondary_reported(self):
        if self._is_secondary_reported():
            return { self.element.find('iati-identifier').text: 0}
        else:
            return {}


    @returns_numberdictdict
    def forwardlooking_currency_year(self):
        # Note this is not currently displayed on the dashboard
        # As the forwardlooking page now only displays counts,
        # not the sums that this function calculates.
        out = defaultdict(lambda: defaultdict(Decimal))
        budgets = self.element.findall('budget')
        for budget in budgets:
            value = budget.find('value')

            # Set budget_value if a value exists for this budget. Else set to 0
            budget_value = 0 if value is None else Decimal(value.text)

            out[budget_year(budget)][get_currency(self, budget)] += budget_value
        return out

    def _get_end_date(self):
        """Gets the end date for the activity. An 'actual end date' is preferred 
           over a 'planned end date'
           Inputs: None
           Output: a date object, or None if no value date found
        """
        # Get enddate. An 'actual end date' is preferred over a 'planned end date'        
        end_date_list = (self.element.xpath('activity-date[@type="{}"]'.format(self._actual_end_code())) or 
                         self.element.xpath('activity-date[@type="{}"]'.format(self._planned_end_code())))
        
        # If there is a date, convert to a date object
        if end_date_list:
            return iso_date(end_date_list[0])
        else:
            return None

    def _forwardlooking_is_current(self, year):
        """Tests if an activity contains i) at least one (actual or planned) end year which is greater
           or equal to the year passed to this function, or ii) no (actual or planned) end years at all.
           Returns: True or False
        """
        # Get list of years for each of the planned-end and actual-end dates
        activity_end_years = [
            iso_date(x).year
            for x in self.element.xpath('activity-date[@type="{}" or @type="{}"]'.format(self._planned_end_code(), self._actual_end_code()))
            if iso_date(x)
        ]
        # Return boolean. True if activity_end_years is empty, or at least one of the actual/planned 
        # end years is greater or equal to the year passed to this function
        return (not activity_end_years) or any(activity_end_year>=year for activity_end_year in activity_end_years)

    def _get_ratio_commitments_disbursements(self, year):
        """ Calculates the ratio of commitments vs total amount disbursed or expended in or before the 
            input year. Values are converted to USD to improve comparability.
            Input:
              year -- The point in time to aggregate expenditure and disbursements
            Returns: 
              Float: 0 represents no commitments disbursed, 1 represents all commitments disbursed.
        """

        # Compute the sum of all commitments
<<<<<<< HEAD
        # Build a list of tuples, each tuple contains: (currency, value, date)
        commitment_transactions = [(
            get_currency(self, transaction), 
            transaction.xpath('value/text()')[0] if transaction.xpath('value/text()') else None, 
            transaction_date(transaction)
            ) for transaction in self.element.xpath('transaction[transaction-type/@code="{}"]'.format(self._commitment_code()))]
        
=======
        # Get a list of commitment transactions
        commitment_transactions = self.element.xpath('transaction[transaction-type/@code="{}"]'.format(self._commitment_code()))

>>>>>>> cb214ab7
        # Convert transaction values to USD and aggregate
        commitment_transactions_usd_total = sum([get_USD_value(x[0], x[1], x[2].year)
                                                 for x in commitment_transactions if None not in x])

        # Compute the sum of all disbursements and expenditures up to and including the inputted year
        # Build a list of tuples, each tuple contains: (currency, value, date)
        exp_disb_transactions = [(
            get_currency(self, transaction), 
            transaction.xpath('value/text()')[0] if transaction.xpath('value/text()') else None, 
            transaction_date(transaction)
            ) for transaction in self.element.xpath('transaction[transaction-type/@code="{}" or transaction-type/@code="{}"]'.format(self._disbursement_code(), self._expenditure_code()))]

        # If the transaction date this year or older, convert transaction values to USD and aggregate
        exp_disb_transactions_usd_total = sum([get_USD_value(x[0], x[1], x[2].year)
                                              for x in exp_disb_transactions if None not in x and x[2].year <= int(year)])

        if commitment_transactions_usd_total > 0:
            return convert_to_float(exp_disb_transactions_usd_total) / convert_to_float(commitment_transactions_usd_total)
        else:
            return None

    def _forwardlooking_exclude_in_calculations(self, year=datetime.date.today().year, date_code_runs=None):
        """ Tests if an activity should be excluded from the forward looking calculations.
            Activities are excluded if:
              i) They end within six months from date_code_runs OR
              ii) At least 90% of the commitment transactions has been disbursed or expended 
                  within or before the input year

            This arises from:
            https://github.com/IATI/IATI-Dashboard/issues/388
            https://github.com/IATI/IATI-Dashboard/issues/389

            Input:
              year -- The point in time to test the above criteria against
              date_code_runs -- a date object for when this code is run
            Returns: 0 if not excluded
                     >0 if excluded
        """

        # Set date_code_runs. Defaults to self.now (as a date object)
        date_code_runs = date_code_runs if date_code_runs else self.now.date()

        # If this activity has an end date, check that it will not end within the next six 
        # months from date_code_runs
        if self._get_end_date():
            if (date_code_runs + relativedelta(months=+6)) > self._get_end_date():
                return 1

        if self._get_ratio_commitments_disbursements(year) >= 0.9 and self._get_ratio_commitments_disbursements(year) is not None:
            return 2
        else:
            return 0


    def _is_donor_publisher(self):
        """Returns True if this activity is deemed to be reported by a donor publisher.
           Methodology descibed in https://github.com/IATI/IATI-Dashboard/issues/377
        """
        # If there is no 'reporting-org/@ref' element, return False to avoid a 'list index out of range'
        # error in the statement that follows
        if len(self.element.xpath('reporting-org/@ref')) < 1:
            return False

        return ((self.element.xpath('reporting-org/@ref')[0] in self.element.xpath("participating-org[@role='{}']/@ref|participating-org[@role='{}']/@ref".format(self._funding_code(), self._OrganisationRole_Extending_code())))
            and (self.element.xpath('reporting-org/@ref')[0] not in self.element.xpath("participating-org[@role='{}']/@ref".format(self._OrganisationRole_Implementing_code()))))

    @returns_dict
    def forwardlooking_excluded_activities(self):
        """Outputs whether this activity is excluded for the purposes of forwardlooking calculations
           Returns iati-identifier and...: 0 if not excluded
                                           1 if excluded
        """
        # Set the current year. Defaults to self.now (as a date object)
        this_year = datetime.date.today().year

        # Retreive a dictionary with the activity identifier and the result for this and the next two years
        return { self.element.find('iati-identifier').text: {year: int(self._forwardlooking_exclude_in_calculations(year))
                    for year in range(this_year, this_year+3)} }


    @returns_numberdict
    def forwardlooking_activities_current(self, date_code_runs=None):
        """
        The number of current and non-excluded activities for this year and the following 2 years.

        Current activities: http://support.iatistandard.org/entries/52291985-Forward-looking-Activity-level-budgets-numerator

        Note activities excluded according if they meet the logic in _forwardlooking_exclude_in_calculations()

        Note: this is a different definition of 'current' to the older annual
        report stats in this file, so does not re-use those functions.

        Input:
          date_code_runs -- a date object for when this code is run
        Returns:
          dictionary containing years with binary value if this activity is current

        """

        # Set date_code_runs. Defaults to self.now (as a date object)
        date_code_runs = date_code_runs if date_code_runs else self.now.date()

        this_year = date_code_runs.year
        return { year: int(self._forwardlooking_is_current(year) and not bool(self._forwardlooking_exclude_in_calculations(year=year, date_code_runs=date_code_runs)))
                    for year in range(this_year, this_year+3) }

    @returns_numberdict
    def forwardlooking_activities_with_budgets(self, date_code_runs=None):
        """
        The number of current activities with budgets for this year and the following 2 years.

        http://support.iatistandard.org/entries/52292065-Forward-looking-Activity-level-budgets-denominator

        Note activities excluded according if they meet the logic in _forwardlooking_exclude_in_calculations()

        Input:
          date_code_runs -- a date object for when this code is run
        Returns:
          dictionary containing years with binary value if this activity is current and has a budget for the given year
        """
        # Set date_code_runs. Defaults to self.now (as a date object)
        date_code_runs = date_code_runs if date_code_runs else self.now.date()

        this_year = int(date_code_runs.year)
        budget_years = ([ budget_year(budget) for budget in self.element.findall('budget') ])
        return { year: int(self._forwardlooking_is_current(year) and year in budget_years and not bool(self._forwardlooking_exclude_in_calculations(year=year, date_code_runs=date_code_runs)))
                    for year in range(this_year, this_year+3) }

    @memoize
    def _comprehensiveness_is_current(self):
        """
        Tests if this activity should be considered as part of the comprehensiveness calculations.
        Logic is based on the activity status code and end dates.
        Returns: True or False
        """

        # Get the activity-code value for this activity
        activity_status_code = self.element.xpath('activity-status/@code')

        # Get the end dates for this activity as lists
        activity_planned_end_dates = [ iso_date(x) for x in self.element.xpath('activity-date[@type="{}"]'.format(self._planned_end_code())) if iso_date(x) ]
        activity_actual_end_dates = [ iso_date(x) for x in self.element.xpath('activity-date[@type="{}"]'.format(self._actual_end_code())) if iso_date(x) ]

        # If there is no planned end date AND activity-status/@code is 2 (implementing) or 4 (post-completion), then this is a current activity
        if not(activity_planned_end_dates) and activity_status_code:
            if activity_status_code[0] == '2' or activity_status_code[0] == '4':
                self.comprehensiveness_current_activity_status = 1
                return True

        # If the actual end date is within the last year, then this is a current activity
        for actual_end_date in activity_actual_end_dates:
            if (actual_end_date>=add_years(self.today, -1)) and (actual_end_date <= self.today):
                self.comprehensiveness_current_activity_status = 2
                return True

        # If the planned end date is greater than today, then this is a current activity
        for planned_end_date in activity_planned_end_dates:
            if planned_end_date>=self.today:
                self.comprehensiveness_current_activity_status = 3
                return True

        # If got this far and not met one of the conditions to qualify as a current activity, return false
        self.comprehensiveness_current_activity_status = 0
        return False

    @returns_dict
    def comprehensiveness_current_activities(self):
        """Outputs whether each activity is considered current for the purposes of comprehensiveness calculations"""
        return {self.element.find('iati-identifier').text:self.comprehensiveness_current_activity_status}

    def _is_recipient_language_used(self):
        """If there is only 1 recipient-country, test if one of the languages for that country is used
           in the title and description elements.
        """

        # Test only applies to activities where there is only 1 recipient-country
        if len(self.element.findall('recipient-country')) == 1:
            # Get list of languages for the recipient-country
            try:
                country_langs = country_lang_map[self.element.xpath('recipient-country/@code')[0]]
            except (KeyError, IndexError):
                country_langs = []

            # Get lists of the languages used in the title and descripton elements
            langs_in_title = []
            for title_elem in self.element.findall('title'):
               langs_in_title.extend(get_language(self._major_version(), self.element, title_elem))

            langs_in_description = []
            for descripton_elem in self.element.findall('description'):
               langs_in_description.extend(get_language(self._major_version(), self.element, descripton_elem))


            # Test if the languages used for the title and description are in the list of country langs
            if len(set(langs_in_title).intersection(country_langs)) > 0 and len(set(langs_in_description).intersection(country_langs)) > 0:
                return 1
            else:
                return 0

        else:
            return 0


    @memoize
    def _comprehensiveness_bools(self):

        def is_text_in_element(elementName):
            """ Determine if an element with the specified tagname contains any text.

            Keyword arguments:
            elementName - The name of the element to be checked

            If text is present return true, else false.
            """

            # Use xpath to return a list of found text within the specified element name
            # The precise xpath needed will vary depending on the version
            if self._major_version() == '2':
                # In v2, textual elements must be contained within child <narrative> elements
                textFound = self.element.xpath('{}/narrative/text()'.format(elementName))

            elif self._major_version() == '1':
                # In v1, free text is allowed without the need for child elements
                textFound = self.element.xpath('{}/text()'.format(elementName))

            else:
                # This is not a valid version
                textFound = []

            # Perform logic. If the list is not empty, return true. Otherwise false
            return True if textFound else False

        return {
            'version': (self.element.getparent() is not None
                        and 'version' in self.element.getparent().attrib),
            'reporting-org': (self.element.xpath('reporting-org/@ref')
                        and is_text_in_element('reporting-org')),
            'iati-identifier': self.element.xpath('iati-identifier/text()'),
            'participating-org': self.element.find('participating-org') is not None,
            'title': is_text_in_element('title'),
            'description': is_text_in_element('description'),
            'activity-status': self.element.find('activity-status') is not None,
            'activity-date': self.element.find('activity-date') is not None,
            'sector': self.element.find('sector') is not None or (self._major_version() != '1' and all_and_not_empty(
                    (transaction.find('sector') is not None)
                        for transaction in self.element.findall('transaction')
                )),
            'country_or_region': (
                self.element.find('recipient-country') is not None
                or self.element.find('recipient-region') is not None
                or (self._major_version() != '1' and all_and_not_empty(
                    (transaction.find('recipient-country') is not None or
                     transaction.find('recipient-region') is not None)
                        for transaction in self.element.findall('transaction')
                ))),
            'transaction_commitment': self.element.xpath('transaction[transaction-type/@code="{}" or transaction-type/@code="11"]'.format(self._commitment_code())),
            'transaction_spend': self.element.xpath('transaction[transaction-type/@code="{}" or transaction-type/@code="{}"]'.format(self._disbursement_code(), self._expenditure_code())),
            'transaction_currency': all_and_not_empty(x.xpath('value/@value-date') and x.xpath('../@default-currency|./value/@currency') for x in self.element.findall('transaction')),
            'transaction_traceability': all_and_not_empty(x.xpath('provider-org/@provider-activity-id') for x in self.element.xpath('transaction[transaction-type/@code="{}"]'.format(self._incoming_funds_code())))
                                        or self._is_donor_publisher(),
            'budget': self.element.findall('budget'),
            'contact-info': self.element.findall('contact-info/email'),
            'location': self.element.xpath('location/point/pos|location/name|location/description|location/location-administrative'),
            'location_point_pos': self.element.xpath('location/point/pos'),
            'sector_dac': self.element.xpath('sector[@vocabulary="{}" or @vocabulary="{}" or not(@vocabulary)]'.format(self._dac_5_code(), self._dac_3_code())),
            'capital-spend': self.element.xpath('capital-spend/@percentage'),
            'document-link': self.element.findall('document-link'),
            'activity-website': self.element.xpath('activity-website' if self._major_version() == '1' else 'document-link[category/@code="A12"]'),
            'recipient_language': self._is_recipient_language_used(),
            'conditions_attached': self.element.xpath('conditions/@attached'),
            'result_indicator': self.element.xpath('result/indicator'),
            'aid_type': (
                all_and_not_empty(self.element.xpath('default-aid-type/@code')) 
                or all_and_not_empty([transaction.xpath('aid-type/@code') for transaction in self.element.xpath('transaction')])
                )
            # Alternative: all(map(all_and_not_empty, [transaction.xpath('aid-type/@code') for transaction in self.element.xpath('transaction')]))
        }

    def _comprehensiveness_with_validation_bools(self):
            
            def element_ref(element_obj):
                """Get the ref attribute of a given element

                Returns:
                  Value in the 'ref' attribute or None if none found
                """
                return element_obj.attrib.get('ref') if element_obj is not None else None
            
            bools = copy.copy(self._comprehensiveness_bools())
            reporting_org_ref = element_ref(self.element.find('reporting-org'))
            previous_reporting_org_refs = [element_ref(x) for x in self.element.xpath('other-identifier[@type="B1"]') if element_ref(x) is not None]

            def decimal_or_zero(value):
                try:
                    return Decimal(value)
                except TypeError:
                    return 0

            def empty_or_percentage_sum_is_100(path, by_vocab=False):
                elements = self.element.xpath(path)
                if not elements:
                    return True
                else:
                    elements_by_vocab = defaultdict(list)
                    if by_vocab:
                        for element in elements:
                            elements_by_vocab[element.attrib.get('vocabulary')].append(element)
                        return all(
                            len(es) == 1 or
                            sum(decimal_or_zero(x.attrib.get('percentage')) for x in es) == 100
                            for es in elements_by_vocab.values())
                    else:
                        return len(elements) == 1 or sum(decimal_or_zero(x.attrib.get('percentage')) for x in elements) == 100

            #import pdb;pdb.set_trace()
            bools.update({
                'version': bools['version'] and self.element.getparent().attrib['version'] in CODELISTS[self._major_version()]['Version'],
                'iati-identifier': (
                    bools['iati-identifier'] and 
                    (
                        # Give v1.xx data an automatic pass on this sub condition: https://github.com/IATI/IATI-Dashboard/issues/399
                        (reporting_org_ref and self.element.find('iati-identifier').text.startswith(reporting_org_ref)) or 
                        any([self.element.find('iati-identifier').text.startswith(x) for x in previous_reporting_org_refs]) 
                        if self._major_version() is not '1' else True
                    )),
                'participating-org': bools['participating-org'] and self._funding_code() in self.element.xpath('participating-org/@role'),
                'activity-status': bools['activity-status'] and all_and_not_empty(x in CODELISTS[self._major_version()]['ActivityStatus'] for x in self.element.xpath('activity-status/@code')),
                'activity-date': (
                    bools['activity-date'] and
                    self.element.xpath('activity-date[@type="{}" or @type="{}"]'.format(self._planned_start_code(), self._actual_start_code())) and
                    all_and_not_empty(map(valid_date, self.element.findall('activity-date')))
                    ),
                'sector': (
                    bools['sector'] and
                    empty_or_percentage_sum_is_100('sector', by_vocab=True)),
                'country_or_region': (
                    bools['country_or_region'] and
                    empty_or_percentage_sum_is_100('recipient-country|recipient-region')),
                'transaction_commitment': (
                    bools['transaction_commitment'] and
                    all([ valid_value(x.find('value')) for x in bools['transaction_commitment'] ]) and
                    all_and_not_empty(any(valid_date(x) for x in t.xpath('transaction-date|value')) for t in bools['transaction_commitment'])
                    ),
                'transaction_spend': (
                    bools['transaction_spend'] and
                    all([ valid_value(x.find('value')) for x in bools['transaction_spend'] ]) and
                    all_and_not_empty(any(valid_date(x) for x in t.xpath('transaction-date|value')) for t in bools['transaction_spend'])
                    ),
                'transaction_currency': all(
                    all(map(valid_date, t.findall('value'))) and
                    all(x in CODELISTS[self._major_version()]['Currency'] for x in t.xpath('../@default-currency|./value/@currency')) for t in self.element.findall('transaction')
                    ),
                'budget': (
                    bools['budget'] and
                    all(
                        valid_date(budget.find('period-start')) and
                        valid_date(budget.find('period-end')) and
                        valid_date(budget.find('value')) and
                        valid_value(budget.find('value'))
                        for budget in bools['budget'])),
                'location_point_pos': all_and_not_empty(
                    valid_coords(x.text) for x in bools['location_point_pos']),
                'sector_dac': (
                    bools['sector_dac'] and
                    all(x.attrib.get('code') in CODELISTS[self._major_version()]['Sector'] for x in self.element.xpath('sector[@vocabulary="{}" or not(@vocabulary)]'.format(self._dac_5_code()))) and
                    all(x.attrib.get('code') in CODELISTS[self._major_version()]['SectorCategory'] for x in self.element.xpath('sector[@vocabulary="{}"]'.format(self._dac_3_code())))
                    ),
                'document-link': all_and_not_empty(
                    valid_url(x) and x.find('category') is not None and x.find('category').attrib.get('code') in CODELISTS[self._major_version()]['DocumentCategory'] for x in bools['document-link']),
                'activity-website': all_and_not_empty(map(valid_url, bools['activity-website'])),
                'aid_type': (
                    bools['aid_type'] and 
                    # i) Value in default-aid-type/@code is found in the codelist
                    (all_and_not_empty([code in CODELISTS[self._major_version()]['AidType'] for code in self.element.xpath('default-aid-type/@code')])
                     # Or ii) Each transaction has a aid-type/@code which is found in the codelist
                     or all_and_not_empty(
                        [set(x).intersection(CODELISTS[self._major_version()]['AidType']) 
                        for x in [transaction.xpath('aid-type/@code') for transaction in self.element.xpath('transaction')]]
                        )
                    ))
            })
            return bools

    @returns_numberdict
    def comprehensiveness(self):
        if self._comprehensiveness_is_current():
            return { k:(1 if v and (
                                    k not in self.comprehensiveness_denominators()
                                    or self.comprehensiveness_denominators()[k]
                                   ) else 0) for k,v in self._comprehensiveness_bools().items() }
        else:
            return {}

    @returns_numberdict
    def comprehensiveness_with_validation(self):
        if self._comprehensiveness_is_current():
            return { k:(1 if v and (
                                    k not in self.comprehensiveness_denominators()
                                    or self.comprehensiveness_denominators()[k]
                                   ) else 0) for k,v in self._comprehensiveness_with_validation_bools().items() }
        else:
            return {}

    @returns_number
    def comprehensiveness_denominator_default(self):
        return 1 if self._comprehensiveness_is_current() else 0

    @returns_numberdict
    def comprehensiveness_denominators(self):
        if self._comprehensiveness_is_current():
            dates = self.element.xpath('activity-date[@type="{}"]'.format(self._actual_start_code())) + self.element.xpath('activity-date[@type="{}"]'.format(self._planned_start_code()))
            if dates:
                start_date = iso_date(dates[0])
            else:
                start_date = None
            return {
                'recipient_language': 1 if len(self.element.findall('recipient-country')) == 1 else 0,
                'transaction_spend': 1 if start_date and start_date < self.today and (self.today - start_date) > datetime.timedelta(days=365) else 0,
                'transaction_traceability': 1 if (self.element.xpath('transaction[transaction-type/@code="{}"]'.format(self._incoming_funds_code()))) or self._is_donor_publisher() else 0,
            }
        else:
            return {
                'recipient_language': 0,
                'transaction_spend': 0,
                'transaction_traceability': 0
            }

    def _transaction_type_code(self, transaction):
        type_code = None
        transaction_type = transaction.find('transaction-type')
        if transaction_type is not None:
            type_code = transaction_type.attrib.get('code')
        return type_code

    @returns_numberdictdict
    def transaction_dates(self):
        """Generates a dictionary of dates for reported transactions, together 
           with the number of times they appear.
        """
        out = defaultdict(lambda: defaultdict(int))
        for transaction in self.element.findall('transaction'):
            date = transaction_date(transaction)
            out[self._transaction_type_code(transaction)][unicode(date)] += 1
        return out

    @returns_numberdictdict
    def activity_dates(self):
        out = defaultdict(lambda: defaultdict(int))
        for activity_date in self.element.findall('activity-date'):
            type_code = activity_date.attrib.get('type')
            date = iso_date(activity_date)
            out[type_code][unicode(date)] += 1
        return out

    @returns_numberdictdict
    def count_transactions_by_type_by_year(self):
        out = defaultdict(lambda: defaultdict(int))
        for transaction in self.element.findall('transaction'):
            out[self._transaction_type_code(transaction)][self._transaction_year(transaction)] += 1
        return out

    @returns_numberdictdictdict
    def sum_transactions_by_type_by_year(self):
        out = defaultdict(lambda: defaultdict(lambda: defaultdict(Decimal)))
        for transaction in self.element.findall('transaction'):
            value = transaction.find('value')
            if (transaction.find('transaction-type') is not None and
                    transaction.find('transaction-type').attrib.get('code') in [self._incoming_funds_code(), self._commitment_code(), self._disbursement_code(), self._expenditure_code()]):

                # Set transaction_value if a value exists for this transaction. Else set to 0
                transaction_value = 0 if value is None else Decimal(value.text)

                out[self._transaction_type_code(transaction)][get_currency(self, transaction)][self._transaction_year(transaction)] += transaction_value
        return out

    @returns_numberdictdictdict
    def sum_transactions_by_type_by_year_usd(self):
        out = defaultdict(lambda: defaultdict(lambda: defaultdict(Decimal)))

        # Loop over the values in computed in sum_transactions_by_type_by_year() and build a 
        # dictionary of USD values for the currency and year
        for transaction_type, data in self.sum_transactions_by_type_by_year().items():
            for currency, years in data.items():
                for year, value in years.items():
                    if None not in [currency, value, year]:
                        out[transaction_type]['USD'][year] += get_USD_value(currency, value, year)
        return out

    @returns_numberdictdict
    def count_budgets_by_type_by_year(self):
        out = defaultdict(lambda: defaultdict(int))
        for budget in self.element.findall('budget'):
            out[budget.attrib.get('type')][budget_year(budget)] += 1
        return out

    @returns_numberdictdictdict
    def sum_budgets_by_type_by_year(self):
        out = defaultdict(lambda: defaultdict(lambda: defaultdict(Decimal)))
        for budget in self.element.findall('budget'):
            value = budget.find('value')

            # Set budget_value if a value exists for this budget. Else set to 0
            budget_value = 0 if value is None else Decimal(value.text)

            out[budget.attrib.get('type')][get_currency(self, budget)][budget_year(budget)] += budget_value
        return out

    @returns_numberdict
    def count_planned_disbursements_by_year(self):
        out = defaultdict(int)
        for pd in self.element.findall('planned-disbursement'):
            out[planned_disbursement_year(pd)] += 1
        return out

    @returns_numberdictdict
    def sum_planned_disbursements_by_year(self):
        out = defaultdict(lambda: defaultdict(Decimal))
        for pd in self.element.findall('planned-disbursement'):
            value = pd.find('value')

            # Set disbursement_value if a value exists for this disbursement. Else set to 0
            disbursement_value = 0 if value is None else Decimal(value.text)

            out[get_currency(self, pd)][planned_disbursement_year(pd)] += disbursement_value
        return out



import json
ckan = json.load(open('helpers/ckan.json'))
publisher_re = re.compile('(.*)\-[^\-]')

class GenericFileStats(object):
    blank = False

    @returns_numberdict
    def versions(self):
        return { self.root.attrib.get('version'): 1 }

    @returns_numberdict
    def version_mismatch(self):
        file_version = self.root.attrib.get('version')
        element_versions = self.root.xpath('//iati-activity/@version')
        element_versions = list(set(element_versions))
        return {
            'true' if ( file_version is not None and len(element_versions) and [file_version] != element_versions ) else 'false'
            :1}

    @returns_numberdict
    def validation(self):
        version = self.root.attrib.get('version')
        if version in [None, '1', '1.0', '1.00']: version = '1.01'
        try:
            with open('helpers/schemas/{0}/{1}'.format(version, self.schema_name)) as f:
                xmlschema_doc = etree.parse(f)
                xmlschema = etree.XMLSchema(xmlschema_doc)
                if xmlschema.validate(self.doc):
                    return {'pass':1}
                else:
                    return {'fail':1}
        except IOError:
            debug(self, 'Unsupported version \'{0}\' '.format(version))
            return {'fail':1}

    @returns_numberdict
    def wrong_roots(self):
        tag = self.root.tag
        try:
            ckan_type = ckan[publisher_re.match(self.fname).group(1)][self.fname]['extras']['filetype']
            if not ((tag == 'iati-organisations' and ckan_type == '"organisation"') or (tag == 'iati-activities' and ckan_type == '"activity"')):
                return {tag:1}
        except KeyError:
            pass

    @returns_number
    def file_size(self):
        return os.stat(self.inputfile).st_size

    @returns_numberdict
    def file_size_bins(self):
        file_size = os.stat(self.inputfile).st_size
        if file_size < 1*1024*1024:
            return {'<1MB': 1}
        elif file_size < 5*1024*1024:
            return {'1-5MB': 1}
        elif file_size < 10*1024*1024:
            return {'5-10MB': 1}
        elif file_size < 20*1024*1024:
            return {'10-20MB': 1}
        else:
            return {'>20MB': 1}

    """
    @returns_date
    @memoize
    def updated(self):
        if self.inputfile.startswith('data/'):
            cwd = os.getcwd()
            os.chdir('data')
            out = subprocess.check_output(['git', 'log', '-1', '--format="%ai"', '--', self.inputfile[5:]]).strip('"\n')
            os.chdir(cwd)
            return out

    @returns_numberdict
    def updated_dates(self):
        return {self.updated().split(' ')[0]:1}
    """

    @returns_number
    def empty(self):
        return 0

    @returns_number
    def invalidxml(self):
        # Must be valid XML to have loaded this function
        return 0

    def nonstandardroots(self):
        return 0

    def toolarge(self):
        return 0





class ActivityFileStats(GenericFileStats):
    """ Stats calculated for an IATI Activity XML file. """
    doc = None
    root = None
    schema_name = 'iati-activities-schema.xsd'

    @returns_number
    def activity_files(self):
        return 1



class PublisherStats(object):
    """ Stats calculated for an IATI Publisher (directory in the data directory). """
    aggregated = None
    blank = False
    strict = False # (Setting this to true will ignore values that don't follow the schema)
    context = ''

    @returns_dict
    def bottom_hierarchy(self):
        def int_or_None(x):
            try:
                return int(x)
            except ValueError:
                return None

        hierarchies = self.aggregated['by_hierarchy'].keys()
        hierarchies_ints = [ x for x in map(int_or_None, hierarchies) if x is not None ]
        if not hierarchies_ints:
            return {}
        bottom_hierarchy_key = str(max(hierarchies_ints))
        try:
            return copy.deepcopy(self.aggregated['by_hierarchy'][bottom_hierarchy_key])
        except KeyError:
            return {}

    @returns_numberdict
    def publishers_per_version(self):
        versions = self.aggregated['versions'].keys()
        return dict((v,1) for v in versions)

    @returns_number
    def publishers(self):
        return 1

    @returns_numberdict
    def publishers_validation(self):
        if 'fail' in self.aggregated['validation']:
            return {'fail':1}
        else:
            return {'pass':1}

    @returns_numberdict
    def publisher_has_org_file(self):
        if 'organisation_files' in self.aggregated and self.aggregated['organisation_files'] > 0:
            return {'yes':1}
        else:
            return {'no':1}

    # The following two functions have different names to the AllData equivalents
    # This is because the aggregation of the publisher level functions will ignore duplication between publishers

    @returns_number
    @memoize
    def publisher_unique_identifiers(self):
        return len(self.aggregated['iati_identifiers'])

    @returns_dict
    def reference_spend_data(self):
        """Lookup the reference spend data (value and currency) for this publisher (obtained by using the
           name of the folder), for years 2014 and 2015.
           Outputs an empty string for each element where there is no data.
        """
        if self.folder in reference_spend_data.keys():
<<<<<<< HEAD
            # Note that the values may be strings or human-readable numbers (i.e. with commas to seperate thousands) 
            return { '2014': { 'ref_spend': reference_spend_data[self.folder]['2014_ref_spend'].replace(',','') if is_number(reference_spend_data[self.folder]['2014_ref_spend'].replace(',','')) else '', 
                               'currency': reference_spend_data[self.folder]['currency'], 
                               'official_forecast_usd': '' }, 
                     '2015': { 'ref_spend': reference_spend_data[self.folder]['2015_ref_spend'].replace(',','') if is_number(reference_spend_data[self.folder]['2015_ref_spend'].replace(',','')) else '', 
                               'currency': reference_spend_data[self.folder]['currency'], 
                               'official_forecast_usd': reference_spend_data[self.folder]['2015_official_forecast'].replace(',','') if is_number(reference_spend_data[self.folder]['2015_official_forecast'].replace(',','')) else '' },  
                     'spend_data_error_reported': 1 if reference_spend_data[self.folder]['spend_data_error_reported'] else 0,
                     'DAC': 1 if reference_spend_data[self.folder]['DAC'] else 0
=======
            # Note that the values may be strings or human-readable numbers (i.e. with commas to seperate thousands)
            return { '2014': { 'ref_spend': reference_spend_data[self.folder]['2014_ref_spend'].replace(',','') if is_number(reference_spend_data[self.folder]['2014_ref_spend'].replace(',','')) else '',
                               'currency': reference_spend_data[self.folder]['currency'],
                               'official_forecast_usd': '' },
                     '2015': { 'ref_spend': reference_spend_data[self.folder]['2015_ref_spend'].replace(',','') if is_number(reference_spend_data[self.folder]['2015_ref_spend'].replace(',','')) else '',
                               'currency': reference_spend_data[self.folder]['currency'],
                               'official_forecast_usd': reference_spend_data[self.folder]['2015_official_forecast'].replace(',','') if is_number(reference_spend_data[self.folder]['2015_official_forecast'].replace(',','')) else '' },
                     'spend_data_error_reported': 1 if reference_spend_data[self.folder]['spend_data_error_reported'] else 0
>>>>>>> cb214ab7
                   }
        else:
            return {}

    @returns_dict
    def reference_spend_data_usd(self):
        """For each year that there is reference spend data for this publisher, convert this
           to the USD value for the given year
           Outputs an empty string for each element where there is no data.
        """

        output = {}

        # Construct a list of reference spend data related to years 2015 & 2014 only
        ref_data_years = [x for x in self.reference_spend_data().items() if is_number(x[0])]

        # Loop over the years
        for year, data in ref_data_years:
            # Construct output dictionary with USD values
            output[year] = {}
            output[year]['ref_spend'] = str(get_USD_value(data['currency'], data['ref_spend'], year)) if is_number(data['ref_spend']) else ''
            output[year]['official_forecast'] = data['official_forecast_usd'] if is_number(data['official_forecast_usd']) else ''

        # Append the spend error and DAC booleans and return
        output['spend_data_error_reported'] = self.reference_spend_data().get('spend_data_error_reported', 0)
        output['DAC'] = self.reference_spend_data().get('DAC', 0)
        return output

    @returns_numberdict
    def publisher_duplicate_identifiers(self):
        return {k:v for k,v in self.aggregated['iati_identifiers'].items() if v>1}

    def _timeliness_transactions(self):
        tt = self.aggregated['transaction_timing']
        if [tt['30'], tt['60'], tt['90']].count(0) <= 1:
            return 'Monthly'
        elif [tt['30'], tt['60'], tt['90']].count(0) <= 2:
            return 'Quarterly'
        elif tt['180'] != 0:
            return 'Six-monthly'
        elif tt['360'] != 0:
            return 'Annual'
        else:
            return 'Beyond one year'

    @no_aggregation
    def timelag(self):
        def previous_months_generator(d):
            year = d.year
            month = d.month
            for i in range(0,12):
                month -= 1
                if month <= 0:
                    year -= 1
                    month = 12
                yield '{}-{}'.format(year,str(month).zfill(2))
        previous_months = list(previous_months_generator(self.today))
        transaction_months_with_year = self.aggregated['transaction_months_with_year']
        if [ x in transaction_months_with_year  for x in previous_months[:3] ].count(True) >= 2:
            return 'One month'
        elif [ x in transaction_months_with_year  for x in previous_months[:3] ].count(True) >= 1:
            return 'A quarter'
        elif True in [ x in transaction_months_with_year  for x in previous_months[:6] ]:
            return 'Six months'
        elif  True in [ x in transaction_months_with_year  for x in previous_months[:12] ]:
            return 'One year'
        else:
            return 'More than one year'

    def _transaction_alignment(self):
        transaction_months = self.aggregated['transaction_months'].keys()
        if len(transaction_months) == 12:
            return 'Monthly'
        elif len(set(map(lambda x: (int(x)-1)//3, transaction_months))) == 4:
            return 'Quarterly'
        elif len(transaction_months) >= 1:
            return 'Annually'
        else:
            return ''

    @no_aggregation
    @memoize
    def budget_length_median(self):
        budget_lengths = self.aggregated['budget_lengths']
        budgets = sum(budget_lengths.values())
        i = 0
        median = None
        for k,v in sorted([ (int(k),v) for k,v in budget_lengths.items()]):
            i += v
            if i >= (budgets/2.0):
                if median:
                    # Handle the case where the median falls between two frequency bins
                    median = (median + k) / 2.0
                else:
                    median = k
                if i != (budgets/2.0):
                    break
        return median

    def _budget_alignment(self):
        median = self.budget_length_median()
        if median is None:
            return 'Not known'
        elif median < 100:
            return 'Quarterly'
        elif median < 370:
            return 'Annually'
        else:
            return 'Beyond one year'

    @no_aggregation
    def date_extremes(self):
        notnone = lambda x: x is not None
        activity_dates = { k:filter(notnone, map(iso_date_match, v.keys()))
                for k,v in self.aggregated['activity_dates'].items() }
        min_dates = { k:min(v) for k,v in activity_dates.items() if v }
        max_dates = { k:max(v) for k,v in activity_dates.items() if v }
        overall_min = unicode(min(min_dates.values())) if min_dates else None
        overall_max = unicode(max(max_dates.values())) if min_dates else None
        return {
            'min': {
                'overall': overall_min,
                'by_type': { k:unicode(v) for k,v in min_dates.items() }
            },
            'max': {
                'overall': overall_max,
                'by_type': { k:unicode(v) for k,v in max_dates.items() }
            },
        }

    @no_aggregation
    def most_recent_transaction_date(self):
        """Computes the latest non-future transaction data across a dataset 
        """
        nonfuture_transaction_dates = filter(lambda x: x is not None and x <= self.today,
            map(iso_date_match, sum((x.keys() for x in self.aggregated['transaction_dates'].values()), [])))
        if nonfuture_transaction_dates:
            return unicode(max(nonfuture_transaction_dates))

    @no_aggregation
    def latest_transaction_date(self):
        """Computes the latest transaction data across a dataset. Can be in the future
        """
        transaction_dates = filter(lambda x: x is not None,
            map(iso_date_match, sum((x.keys() for x in self.aggregated['transaction_dates'].values()), [])))
        if transaction_dates:
            return unicode(max(transaction_dates))

class OrganisationFileStats(GenericFileStats):
    """ Stats calculated for an IATI Organisation XML file. """
    doc = None
    root = None
    schema_name = 'iati-organisations-schema.xsd'

    @returns_number
    def organisation_files(self):
        return 1


class OrganisationStats(CommonSharedElements):
    """ Stats calculated on a single iati-organisation. """
    blank = False

    @returns_number
    def organisations(self):
        return 1

    @returns_numberdict
    def elements(self):
        return element_to_count_dict(self.element, 'iati-organisation', {})

    @returns_numberdict
    def elements_total(self):
        return element_to_count_dict(self.element, 'iati-organisation', defaultdict(int), True)

    @returns_numberdict
    def element_versions(self):
        return { self.element.attrib.get('version'): 1 }

class AllDataStats(object):
    blank = False

    @returns_number
    def unique_identifiers(self):
        return len(self.aggregated['iati_identifiers'])

    @returns_numberdict
    def duplicate_identifiers(self):
        return {k:v for k,v in self.aggregated['iati_identifiers'].items() if v>1}<|MERGE_RESOLUTION|>--- conflicted
+++ resolved
@@ -94,13 +94,8 @@
 
 CODELISTS = {'1':{}, '2':{}}
 for major_version in ['1', '2']:
-<<<<<<< HEAD
     for codelist_name in ['Version', 'ActivityStatus', 'Currency', 'Sector', 'SectorCategory', 'DocumentCategory', 'AidType']:
         CODELISTS[major_version][codelist_name] = set(c['code'] for c in json.load(open('helpers/codelists/{}/{}.json'.format(major_version, codelist_name)))['data']) 
-=======
-    for codelist_name in ['Version', 'ActivityStatus', 'Currency', 'Sector', 'SectorCategory', 'DocumentCategory']:
-        CODELISTS[major_version][codelist_name] = set(c['code'] for c in json.load(open('helpers/codelists/{}/{}.json'.format(major_version, codelist_name)))['data'])
->>>>>>> cb214ab7
 
 
 # Import country language mappings, and save as a dictionary
@@ -124,17 +119,10 @@
         # Update the publisher registry ID, if this publisher has since updated their registry ID
         if pub_registry_id in get_registry_id_matches().keys():
             pub_registry_id = get_registry_id_matches()[pub_registry_id]
-<<<<<<< HEAD
-        
+
         reference_spend_data[pub_registry_id] = { 'publisher_name': line[0], 
                                                   '2014_ref_spend': line[2],
                                                   '2015_ref_spend': line[6],
-=======
-
-        reference_spend_data[pub_registry_id] = { 'publisher_name': line[0],
-                                                  '2014_ref_spend': line[4],
-                                                  '2015_ref_spend': line[7],
->>>>>>> cb214ab7
                                                   '2015_official_forecast': line[10],
                                                   'currency': line[11],
                                                   'spend_data_error_reported': True if line[12] == 'Y' else False,
@@ -739,19 +727,14 @@
         """
 
         # Compute the sum of all commitments
-<<<<<<< HEAD
+
         # Build a list of tuples, each tuple contains: (currency, value, date)
         commitment_transactions = [(
             get_currency(self, transaction), 
             transaction.xpath('value/text()')[0] if transaction.xpath('value/text()') else None, 
             transaction_date(transaction)
             ) for transaction in self.element.xpath('transaction[transaction-type/@code="{}"]'.format(self._commitment_code()))]
-        
-=======
-        # Get a list of commitment transactions
-        commitment_transactions = self.element.xpath('transaction[transaction-type/@code="{}"]'.format(self._commitment_code()))
-
->>>>>>> cb214ab7
+
         # Convert transaction values to USD and aggregate
         commitment_transactions_usd_total = sum([get_USD_value(x[0], x[1], x[2].year)
                                                  for x in commitment_transactions if None not in x])
@@ -1454,7 +1437,7 @@
            Outputs an empty string for each element where there is no data.
         """
         if self.folder in reference_spend_data.keys():
-<<<<<<< HEAD
+
             # Note that the values may be strings or human-readable numbers (i.e. with commas to seperate thousands) 
             return { '2014': { 'ref_spend': reference_spend_data[self.folder]['2014_ref_spend'].replace(',','') if is_number(reference_spend_data[self.folder]['2014_ref_spend'].replace(',','')) else '', 
                                'currency': reference_spend_data[self.folder]['currency'], 
@@ -1464,16 +1447,6 @@
                                'official_forecast_usd': reference_spend_data[self.folder]['2015_official_forecast'].replace(',','') if is_number(reference_spend_data[self.folder]['2015_official_forecast'].replace(',','')) else '' },  
                      'spend_data_error_reported': 1 if reference_spend_data[self.folder]['spend_data_error_reported'] else 0,
                      'DAC': 1 if reference_spend_data[self.folder]['DAC'] else 0
-=======
-            # Note that the values may be strings or human-readable numbers (i.e. with commas to seperate thousands)
-            return { '2014': { 'ref_spend': reference_spend_data[self.folder]['2014_ref_spend'].replace(',','') if is_number(reference_spend_data[self.folder]['2014_ref_spend'].replace(',','')) else '',
-                               'currency': reference_spend_data[self.folder]['currency'],
-                               'official_forecast_usd': '' },
-                     '2015': { 'ref_spend': reference_spend_data[self.folder]['2015_ref_spend'].replace(',','') if is_number(reference_spend_data[self.folder]['2015_ref_spend'].replace(',','')) else '',
-                               'currency': reference_spend_data[self.folder]['currency'],
-                               'official_forecast_usd': reference_spend_data[self.folder]['2015_official_forecast'].replace(',','') if is_number(reference_spend_data[self.folder]['2015_official_forecast'].replace(',','')) else '' },
-                     'spend_data_error_reported': 1 if reference_spend_data[self.folder]['spend_data_error_reported'] else 0
->>>>>>> cb214ab7
                    }
         else:
             return {}
