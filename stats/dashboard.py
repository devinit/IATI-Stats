--- conflicted
+++ resolved
@@ -784,18 +784,10 @@
             and (self.element.xpath('reporting-org/@ref')[0] not in self.element.xpath("participating-org[@role='{}']/@ref".format(self._OrganisationRole_Implementing_code()))))
 
     @returns_dict
-<<<<<<< HEAD
-    def forwardlooking_included_activities(self):
-        """Outputs whether this activity is included for the purposes of forwardlooking calculations
-           Returns iati-identifier and...: 0 if excluded
-                                           1 if included
-           Note: The output is aggregated if there are duplicate identifiers
-=======
     def forwardlooking_excluded_activities(self):
         """Outputs whether this activity is excluded for the purposes of forwardlooking calculations
            Returns iati-identifier and...: 0 if not excluded
                                            1 if excluded
->>>>>>> bf7b670e
         """
         # Set the current year
         this_year = datetime.date.today().year
