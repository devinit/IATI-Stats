--- conflicted
+++ resolved
@@ -39,11 +39,7 @@
     import importlib
     # Python module to import stats from defaults to stats.dashboard
     stats_module = importlib.import_module(args.stats_module)
-<<<<<<< HEAD
-
-=======
     # When args.verbose_loop is true, create directory and set outputfile according to loop path.
->>>>>>> 232703f1
     if args.verbose_loop:
         try:
             os.makedirs(os.path.join(output_dir, 'loop', folder))
@@ -82,7 +78,8 @@
                 return call_stats(file_stats, args)
 
             def process_stats_element(ElementStats, tagname=None):
-<<<<<<< HEAD
+                """Generate object elements and yield to call_stats()."""
+
                 def is_humanitarian_activity(activity, version):
                     """Checks to see whether the activity is humanitarian.
 
@@ -140,12 +137,6 @@
 
                 hum_activities = [el for el in root if is_humanitarian_activity(el, version)]
                 for element in hum_activities:
-=======
-                """Generate object elements and yield to call_stats()."""
-                for element in root:
-                    if tagname and tagname != element.tag:
-                        continue
->>>>>>> 232703f1
                     element_stats = ElementStats()
                     element_stats.element = element
                     element_stats.strict = args.strict
