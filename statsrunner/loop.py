--- conflicted
+++ resolved
@@ -37,11 +37,7 @@
     import importlib
     # Python module to import stats from defaults to stats.dashboard
     stats_module = importlib.import_module(args.stats_module)
-<<<<<<< HEAD
     # When args.verbose_loop is true, create directory and set outputfile according to loop path.
-=======
-
->>>>>>> 770c57b0
     if args.verbose_loop:
         try:
             os.makedirs(os.path.join(output_dir, 'loop', folder))
