from collections import defaultdict
import inspect
import json
import os
import copy
import decimal
import statsrunner
import datetime
from statsrunner import common


def decimal_default(obj):
    if hasattr(obj, 'value'):
        if type(obj.value) == datetime.datetime:
            return obj.value.strftime('%Y-%m-%d %H:%M:%S %z')
        else:
            return obj.value
    else:
        return common.decimal_default(obj)


def dict_sum_inplace(d1, d2):
    """Merge values from dictionary d2 into d1."""
    if d1 is None:
        return
    for k, v in d2.items():
        if type(v) == dict or type(v) == defaultdict:
            if k in d1:
                dict_sum_inplace(d1[k], v)
            else:
                d1[k] = copy.deepcopy(v)
        elif (type(d1) != defaultdict and not k in d1):
            d1[k] = copy.deepcopy(v)
        elif d1[k] is None:
            continue
        else:
            d1[k] += v


def make_blank(stats_module):
    """Return dictionary of stats functions for enabled stats_modules."""
    blank = {}
    for stats_object in [stats_module.ActivityStats(),
                         stats_module.ActivityFileStats(),
                         stats_module.OrganisationStats(),
                         stats_module.OrganisationFileStats(),
                         stats_module.PublisherStats(),
                         stats_module.AllDataStats()]:
        stats_object.blank = True
        for name, function in inspect.getmembers(stats_object, predicate=inspect.ismethod):
            if not statsrunner.shared.use_stat(stats_object, name):
                continue
            blank[name] = function()
    return blank


def aggregate_file(stats_module, stats_json, output_dir):
    """Create JSON file for each stats_module function."""
    subtotal = make_blank(stats_module)  # FIXME This may be inefficient
    for activity_json in stats_json['elements']:
        dict_sum_inplace(subtotal, activity_json)
    dict_sum_inplace(subtotal, stats_json['file'])

    try:
        os.makedirs(output_dir)
    except OSError:
        pass
    for aggregate_name, aggregate in subtotal.items():
        with open(os.path.join(output_dir, aggregate_name+'.json'), 'w') as fp:
            json.dump(aggregate, fp, sort_keys=True, indent=2, default=decimal_default)

    return subtotal


def aggregate(args):
    import importlib
    stats_module = importlib.import_module(args.stats_module)

    for newdir in ['aggregated-publisher', 'aggregated-file', 'aggregated']:
        try:
            os.mkdir(os.path.join(args.output, newdir))
        except OSError:
            pass

    blank = make_blank(stats_module)

    if args.verbose_loop:
        base_folder = os.path.join(args.output, 'loop')
    else:
        base_folder = os.path.join(args.output, 'aggregated-file')
    total = copy.deepcopy(blank)
    for folder in os.listdir(base_folder):
        publisher_total = copy.deepcopy(blank)

        for jsonfilefolder in os.listdir(os.path.join(base_folder, folder)):
            if args.verbose_loop:
                with open(os.path.join(base_folder, folder, jsonfilefolder)) as jsonfp:
                    stats_json = json.load(jsonfp, parse_float=decimal.Decimal)
                    subtotal = aggregate_file(stats_module,
                                              stats_json,
                                              os.path.join(args.output,
                                                           'aggregated-file',
                                                           folder,
                                                           jsonfilefolder))
            else:
                subtotal = copy.deepcopy(blank)
                for jsonfile in os.listdir(os.path.join(base_folder,
                                                        folder,
                                                        jsonfilefolder)):
                    with open(os.path.join(base_folder,
                                           folder,
                                           jsonfilefolder,
                                           jsonfile)) as jsonfp:
                        stats_json = json.load(jsonfp, parse_float=decimal.Decimal)
                        subtotal[jsonfile[:-5]] = stats_json

            dict_sum_inplace(publisher_total, subtotal)

        publisher_stats = stats_module.PublisherStats()
        publisher_stats.aggregated = publisher_total
        publisher_stats.folder = folder
        publisher_stats.today = args.today
        for name, function in inspect.getmembers(publisher_stats, predicate=inspect.ismethod):
            if not statsrunner.shared.use_stat(publisher_stats, name):
                continue
            publisher_total[name] = function()

        dict_sum_inplace(total, publisher_total)
        for aggregate_name, aggregate in publisher_total.items():
            try:
                os.mkdir(os.path.join(args.output, 'aggregated-publisher', folder))
            except OSError:
                pass
            with open(os.path.join(args.output,
                                   'aggregated-publisher',
                                   folder,
                                   aggregate_name+'.json'), 'w') as fp:
                json.dump(aggregate, fp, sort_keys=True, indent=2, default=decimal_default)

    all_stats = stats_module.AllDataStats()
    all_stats.aggregated = total
    for name, function in inspect.getmembers(all_stats, predicate=inspect.ismethod):
        if not statsrunner.shared.use_stat(all_stats, name):
            continue
        total[name] = function()

<<<<<<< HEAD
    for aggregate_name, aggregate in total.items():
        with open(os.path.join(args.output,
                               'aggregated',
                               aggregate_name+'.json'), 'w') as fp:
=======
    for aggregate_name,aggregate in total.items():
        with open(os.path.join(args.output, 'aggregated', aggregate_name+'.json'), 'w') as fp:
>>>>>>> 770c57b0
            json.dump(aggregate, fp, sort_keys=True, indent=2, default=decimal_default)<|MERGE_RESOLUTION|>--- conflicted
+++ resolved
@@ -144,13 +144,8 @@
             continue
         total[name] = function()
 
-<<<<<<< HEAD
     for aggregate_name, aggregate in total.items():
         with open(os.path.join(args.output,
                                'aggregated',
                                aggregate_name+'.json'), 'w') as fp:
-=======
-    for aggregate_name,aggregate in total.items():
-        with open(os.path.join(args.output, 'aggregated', aggregate_name+'.json'), 'w') as fp:
->>>>>>> 770c57b0
             json.dump(aggregate, fp, sort_keys=True, indent=2, default=decimal_default)